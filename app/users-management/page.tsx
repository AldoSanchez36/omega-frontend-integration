--- conflicted
+++ resolved
@@ -445,11 +445,7 @@
     setEditError(null)
     setEditSuccess(null)
     try {
-<<<<<<< HEAD
-      const token = authService.getToken()
-=======
       const token = typeof window !== 'undefined' ? localStorage.getItem('Organomex_token') : null
->>>>>>> 032930a7
       if (!token) {
         throw new Error("No hay token de autenticación")
       }
