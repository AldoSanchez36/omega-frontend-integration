"use client"

import { useState, useEffect } from "react"
import { useRouter } from "next/navigation"
<<<<<<< HEAD
import Link from "next/link"

=======
import { Card, CardContent, CardHeader, CardTitle } from "@/components/ui/card"
import { Button } from "@/components/ui/button"
import { Input } from "@/components/ui/input"
import { Textarea } from "@/components/ui/textarea"
import { Select, SelectContent, SelectItem, SelectTrigger, SelectValue } from "@/components/ui/select"
import { Navbar } from "@/components/Navbar"

// Define types locally to resolve import issue
>>>>>>> ad915125
interface Client {
  id: string
  name: string
  email: string
  company: string
}

<<<<<<< HEAD
=======
type UserRole = "admin" | "user" | "client" | "guest";

>>>>>>> ad915125
interface User {
  id: string
  name: string
  email: string
<<<<<<< HEAD
  role: string
=======
  role: UserRole
>>>>>>> ad915125
}

export default function AgregarPlanta() {
  const router = useRouter()
<<<<<<< HEAD
=======

>>>>>>> ad915125
  const [clients, setClients] = useState<Client[]>([])
  const [selectedClient, setSelectedClient] = useState<string>("")
  const [plantData, setPlantData] = useState({
    name: "",
    location: "",
    description: "",
    contactPerson: "",
    contactEmail: "",
    contactPhone: "",
  })
  const [loading, setLoading] = useState(true)
  const [saving, setSaving] = useState(false)
  const [debugInfo, setDebugInfo] = useState<string[]>([])

  const mockUser: User = {
    id: "1",
    name: "Admin User",
    email: "admin@omega.com",
    role: "admin",
  }

  // Función para agregar logs de debug
  const addDebugLog = (message: string) => {
    console.log(`🐛 AgregarPlanta: ${message}`)
    setDebugInfo((prev) => [...prev.slice(-4), `${new Date().toLocaleTimeString()}: ${message}`])
  }

  useEffect(() => {
    const loadClients = async () => {
<<<<<<< HEAD
      addDebugLog("Cargando clientes disponibles")

=======
>>>>>>> ad915125
      try {
        // Mock data - replace with real fetch call
        const mockClients: Client[] = [
          {
            id: "1",
            name: "Cliente A",
            email: "contacto@clientea.com",
            company: "Empresa A S.A.",
          },
          {
            id: "2",
            name: "Cliente B",
            email: "info@clienteb.com",
            company: "Corporación B",
          },
          {
            id: "3",
            name: "Cliente C",
            email: "admin@clientec.com",
            company: "Industrias C Ltda.",
          },
        ]

        setClients(mockClients)
<<<<<<< HEAD
        addDebugLog(`Cargados ${mockClients.length} clientes`)
      } catch (error) {
        addDebugLog(`Error cargando clientes: ${error}`)
=======
      } catch (error) {
        console.error(`Error cargando clientes: ${error}`)
>>>>>>> ad915125
      } finally {
        setLoading(false)
      }
    }

    loadClients()
  }, [])

  const handleInputChange = (field: string, value: string) => {
    setPlantData((prev) => ({
      ...prev,
      [field]: value,
    }))
  }

  const handleSubmit = async (e: React.FormEvent) => {
    e.preventDefault()
    setSaving(true)
<<<<<<< HEAD
    addDebugLog("Iniciando creación de nueva planta")
=======
>>>>>>> ad915125

    try {
      const plantPayload = {
        ...plantData,
        clientId: selectedClient,
        status: "active",
        createdAt: new Date().toISOString(),
      }

      // Mock save - replace with real API call
<<<<<<< HEAD
      addDebugLog(`Planta "${plantData.name}" creada exitosamente`)
=======
      /*
      const response = await fetch('/api/plants', {
        method: 'POST',
        headers: {
          'Content-Type': 'application/json',
        },
        body: JSON.stringify(plantPayload)
      })
      
      if (!response.ok) {
        throw new Error('Error creating plant')
      }
      
      const result = await response.json()
      */
>>>>>>> ad915125

      // Simulate API delay
      await new Promise((resolve) => setTimeout(resolve, 1000))

      router.push("/dashboard")
    } catch (error) {
<<<<<<< HEAD
      addDebugLog(`Error creando planta: ${error}`)
=======
      console.error(`Error creando planta: ${error}`)
>>>>>>> ad915125
    } finally {
      setSaving(false)
    }
  }

  const handleLogout = () => {
    addDebugLog("Logout solicitado - redirigiendo a home")
    router.push("/")
  }

  const isFormValid = selectedClient && plantData.name && plantData.location

  if (loading) {
    return (
<<<<<<< HEAD
      <div className="min-vh-100 bg-light">
        <div className="d-flex justify-content-center align-items-center" style={{ minHeight: "50vh" }}>
          <div className="spinner-border text-primary" role="status">
            <span className="visually-hidden">Cargando...</span>
          </div>
=======
      <div className="min-h-screen bg-gray-50">
        <Navbar role={mockUser.role} />
        <div className="flex items-center justify-center py-20">
          <div className="animate-spin rounded-full h-12 w-12 border-b-2 border-blue-600"></div>
>>>>>>> ad915125
        </div>
      </div>
    )
  }

  return (
<<<<<<< HEAD
    <div className="min-vh-100 bg-light">
      {/* Navigation */}
      <nav className="navbar navbar-expand-lg navbar-dark bg-primary">
        <div className="container">
          <Link className="navbar-brand fw-bold" href="/">
            <span className="material-icons me-2">business</span>
            Omega Dashboard
          </Link>
          <button
            className="navbar-toggler"
            type="button"
            data-bs-toggle="collapse"
            data-bs-target="#navbarNav"
            aria-controls="navbarNav"
            aria-expanded="false"
            aria-label="Toggle navigation"
          >
            <span className="navbar-toggler-icon"></span>
          </button>
          <div className="collapse navbar-collapse" id="navbarNav">
            <ul className="navbar-nav me-auto">
              <li className="nav-item">
                <Link className="nav-link" href="/dashboard">
                  <span className="material-icons me-1">dashboard</span>
                  Dashboard
                </Link>
              </li>
              <li className="nav-item">
                <Link className="nav-link" href="/dashboard-test">
                  <span className="material-icons me-1">dashboard</span>
                  Dashboard Test
                </Link>
              </li>
              <li className="nav-item">
                <Link className="nav-link" href="/reports">
                  <span className="material-icons me-1">assessment</span>
                  Reportes
                </Link>
              </li>
            </ul>
            {/* User Dropdown */}
            <ul className="navbar-nav">
              <li className="nav-item dropdown">
                <a
                  className="nav-link dropdown-toggle d-flex align-items-center"
                  href="#"
                  role="button"
                  data-bs-toggle="dropdown"
                  aria-expanded="false"
                >
                  <span className="material-icons me-2">account_circle</span>
                  {mockUser.name}
                </a>
                <ul className="dropdown-menu dropdown-menu-end">
                  <li>
                    <div className="dropdown-item-text px-3 py-2">
                      <div className="fw-bold">{mockUser.name}</div>
                      <small className="text-muted">{mockUser.email}</small>
                      <br />
                      <small className="text-muted">{mockUser.role}</small>
                    </div>
                  </li>
                  <li><hr className="dropdown-divider" /></li>
                  <li>
                    <Link className="dropdown-item" href="/profile">
                      <span className="material-icons me-2">person</span>
                      Perfil
                    </Link>
                  </li>
                  <li>
                    <Link className="dropdown-item" href="/settings">
                      <span className="material-icons me-2">settings</span>
                      Configuración
                    </Link>
                  </li>
                  <li><hr className="dropdown-divider" /></li>
                  <li>
                    <button className="dropdown-item text-danger" onClick={handleLogout}>
                      <span className="material-icons me-2">logout</span>
                      Cerrar Sesión
                    </button>
                  </li>
                </ul>
              </li>
            </ul>
          </div>
        </div>
      </nav>

      {/* Main Content */}
      <div className="container py-4">
        {/* Status Banner */}
        <div className="alert alert-info" role="alert">
          <i className="material-icons me-2">info</i>
          <strong>🏭 Agregar Planta:</strong> Formulario para crear una nueva planta en el sistema.
        </div>
=======
    <div className="min-h-screen bg-gray-50">
      <Navbar role={mockUser.role} />
>>>>>>> ad915125

        {/* Header */}
        <div className="row mb-4">
          <div className="col-12">
            <h1 className="h3 mb-0">Agregar Nueva Planta</h1>
            <p className="text-muted">Completa la información para crear una nueva planta</p>
            <p className="text-info">
              <strong>URL actual:</strong> /dashboard-agregarplanta
            </p>
          </div>
        </div>

        <form onSubmit={handleSubmit}>
          {/* Client Selection */}
          <div className="card mb-4">
            <div className="card-header">
              <h5 className="card-title mb-0">Selección de Cliente</h5>
            </div>
            <div className="card-body">
              <div className="mb-3">
                <label className="form-label">Cliente *</label>
                <select
                  className="form-select"
                  value={selectedClient}
                  onChange={(e) => setSelectedClient(e.target.value)}
                  required
                >
                  <option value="">Seleccionar cliente existente</option>
                  {clients.map((client) => (
                    <option key={client.id} value={client.id}>
                      {client.name} - {client.company}
                    </option>
                  ))}
                </select>
              </div>

              {selectedClient && (
                <div className="alert alert-primary">
                  <h6 className="alert-heading">Cliente Seleccionado</h6>
                  {(() => {
                    const client = clients.find((c) => c.id === selectedClient)
                    return client ? (
                      <div className="mt-2">
                        <p className="mb-1"><strong>{client.company}</strong></p>
                        <p className="mb-0 text-muted">{client.email}</p>
                      </div>
                    ) : null
                  })()}
                </div>
              )}
            </div>
          </div>

          {/* Plant Information */}
          <div className="card mb-4">
            <div className="card-header">
              <h5 className="card-title mb-0">Información de la Planta</h5>
            </div>
            <div className="card-body">
              <div className="row">
                <div className="col-md-6 mb-3">
                  <label className="form-label">Nombre de la Planta *</label>
                  <input
                    type="text"
                    className="form-control"
                    value={plantData.name}
                    onChange={(e) => handleInputChange("name", e.target.value)}
                    placeholder="Ej: Planta Norte"
                    required
                  />
                </div>

                <div className="col-md-6 mb-3">
                  <label className="form-label">Ubicación *</label>
                  <input
                    type="text"
                    className="form-control"
                    value={plantData.location}
                    onChange={(e) => handleInputChange("location", e.target.value)}
                    placeholder="Ej: Ciudad, País"
                    required
                  />
                </div>

                <div className="col-12 mb-3">
                  <label className="form-label">Descripción</label>
                  <textarea
                    className="form-control"
                    value={plantData.description}
                    onChange={(e) => handleInputChange("description", e.target.value)}
                    placeholder="Descripción detallada de la planta..."
                    rows={3}
                  ></textarea>
                </div>
              </div>
            </div>
          </div>

          {/* Contact Information */}
          <div className="card mb-4">
            <div className="card-header">
              <h5 className="card-title mb-0">Información de Contacto</h5>
            </div>
            <div className="card-body">
              <div className="row">
                <div className="col-md-4 mb-3">
                  <label className="form-label">Persona de Contacto</label>
                  <input
                    type="text"
                    className="form-control"
                    value={plantData.contactPerson}
                    onChange={(e) => handleInputChange("contactPerson", e.target.value)}
                    placeholder="Nombre completo"
                  />
                </div>

                <div className="col-md-4 mb-3">
                  <label className="form-label">Email de Contacto</label>
                  <input
                    type="email"
                    className="form-control"
                    value={plantData.contactEmail}
                    onChange={(e) => handleInputChange("contactEmail", e.target.value)}
                    placeholder="contacto@empresa.com"
                  />
                </div>

                <div className="col-md-4 mb-3">
                  <label className="form-label">Teléfono de Contacto</label>
                  <input
                    type="tel"
                    className="form-control"
                    value={plantData.contactPhone}
                    onChange={(e) => handleInputChange("contactPhone", e.target.value)}
                    placeholder="+1 234 567 8900"
                  />
                </div>
              </div>
            </div>
          </div>

          {/* Action Buttons */}
          <div className="card">
            <div className="card-body">
              <div className="d-flex justify-content-end gap-2">
                <button
                  type="button"
                  className="btn btn-outline-secondary"
                  onClick={() => router.push("/dashboard")}
                >
                  <i className="material-icons me-2">cancel</i>
                  Cancelar
                </button>
                <button
                  type="submit"
                  className="btn btn-primary"
                  disabled={!isFormValid || saving}
                >
                  {saving ? (
                    <>
                      <div className="spinner-border spinner-border-sm me-2" role="status">
                        <span className="visually-hidden">Guardando...</span>
                      </div>
                      Guardando...
                    </>
                  ) : (
                    <>
                      <i className="material-icons me-2">factory</i>
                      Crear Planta
                    </>
                  )}
                </button>
              </div>
            </div>
          </div>
        </form>
<<<<<<< HEAD

        {/* Debug Info */}
        <div className="row mt-4">
          <div className="col-12">
            <div className="card">
              <div className="card-header">
                <h5 className="card-title mb-0">🐛 Debug Agregar Planta</h5>
              </div>
              <div className="card-body">
                <div className="row">
                  <div className="col-md-6">
                    <h6>Estado Actual:</h6>
                    <ul className="list-unstyled">
                      <li>✅ Formulario cargado correctamente</li>
                      <li>✅ Clientes cargados: {clients.length}</li>
                      <li>✅ Cliente seleccionado: {selectedClient ? "Sí" : "No"}</li>
                      <li>✅ Formulario válido: {isFormValid ? "Sí" : "No"}</li>
                      <li>🔄 Guardando: {saving ? "Sí" : "No"}</li>
                      <li>📝 Nombre planta: {plantData.name || "No ingresado"}</li>
                      <li>📍 Ubicación: {plantData.location || "No ingresada"}</li>
                    </ul>
                  </div>
                  <div className="col-md-6">
                    <h6>Logs Recientes:</h6>
                    <div
                      className="bg-dark text-light p-2 rounded"
                      style={{ fontSize: "0.8rem", maxHeight: "150px", overflowY: "auto" }}
                    >
                      {debugInfo.length > 0 ? (
                        debugInfo.map((log, index) => (
                          <div key={index} className="text-info">
                            <small>{log}</small>
                          </div>
                        ))
                      ) : (
                        <div className="text-muted">No hay logs aún...</div>
                      )}
                    </div>
                  </div>
                </div>
              </div>
            </div>
          </div>
        </div>
=======
>>>>>>> ad915125
      </div>
    </div>
  )
}<|MERGE_RESOLUTION|>--- conflicted
+++ resolved
@@ -2,10 +2,8 @@
 
 import { useState, useEffect } from "react"
 import { useRouter } from "next/navigation"
-<<<<<<< HEAD
+
 import Link from "next/link"
-
-=======
 import { Card, CardContent, CardHeader, CardTitle } from "@/components/ui/card"
 import { Button } from "@/components/ui/button"
 import { Input } from "@/components/ui/input"
@@ -14,7 +12,7 @@
 import { Navbar } from "@/components/Navbar"
 
 // Define types locally to resolve import issue
->>>>>>> ad915125
+
 interface Client {
   id: string
   name: string
@@ -22,28 +20,19 @@
   company: string
 }
 
-<<<<<<< HEAD
-=======
 type UserRole = "admin" | "user" | "client" | "guest";
 
->>>>>>> ad915125
 interface User {
   id: string
   name: string
   email: string
-<<<<<<< HEAD
-  role: string
-=======
   role: UserRole
->>>>>>> ad915125
+
 }
 
 export default function AgregarPlanta() {
   const router = useRouter()
-<<<<<<< HEAD
-=======
-
->>>>>>> ad915125
+
   const [clients, setClients] = useState<Client[]>([])
   const [selectedClient, setSelectedClient] = useState<string>("")
   const [plantData, setPlantData] = useState({
@@ -73,11 +62,9 @@
 
   useEffect(() => {
     const loadClients = async () => {
-<<<<<<< HEAD
+
       addDebugLog("Cargando clientes disponibles")
 
-=======
->>>>>>> ad915125
       try {
         // Mock data - replace with real fetch call
         const mockClients: Client[] = [
@@ -102,14 +89,10 @@
         ]
 
         setClients(mockClients)
-<<<<<<< HEAD
+
         addDebugLog(`Cargados ${mockClients.length} clientes`)
       } catch (error) {
         addDebugLog(`Error cargando clientes: ${error}`)
-=======
-      } catch (error) {
-        console.error(`Error cargando clientes: ${error}`)
->>>>>>> ad915125
       } finally {
         setLoading(false)
       }
@@ -128,10 +111,8 @@
   const handleSubmit = async (e: React.FormEvent) => {
     e.preventDefault()
     setSaving(true)
-<<<<<<< HEAD
     addDebugLog("Iniciando creación de nueva planta")
-=======
->>>>>>> ad915125
+
 
     try {
       const plantPayload = {
@@ -142,9 +123,9 @@
       }
 
       // Mock save - replace with real API call
-<<<<<<< HEAD
+
       addDebugLog(`Planta "${plantData.name}" creada exitosamente`)
-=======
+
       /*
       const response = await fetch('/api/plants', {
         method: 'POST',
@@ -160,18 +141,17 @@
       
       const result = await response.json()
       */
->>>>>>> ad915125
+
 
       // Simulate API delay
       await new Promise((resolve) => setTimeout(resolve, 1000))
 
       router.push("/dashboard")
     } catch (error) {
-<<<<<<< HEAD
+
       addDebugLog(`Error creando planta: ${error}`)
-=======
       console.error(`Error creando planta: ${error}`)
->>>>>>> ad915125
+
     } finally {
       setSaving(false)
     }
@@ -186,25 +166,24 @@
 
   if (loading) {
     return (
-<<<<<<< HEAD
+
       <div className="min-vh-100 bg-light">
         <div className="d-flex justify-content-center align-items-center" style={{ minHeight: "50vh" }}>
           <div className="spinner-border text-primary" role="status">
             <span className="visually-hidden">Cargando...</span>
           </div>
-=======
-      <div className="min-h-screen bg-gray-50">
+          {/*<div className="min-h-screen bg-gray-50">*/}
         <Navbar role={mockUser.role} />
         <div className="flex items-center justify-center py-20">
-          <div className="animate-spin rounded-full h-12 w-12 border-b-2 border-blue-600"></div>
->>>>>>> ad915125
+          <div className="animate-spin rounded-full h-12 w-12 border-b-2 border-blue-600"></div>*/}
+
         </div>
       </div>
     )
   }
 
   return (
-<<<<<<< HEAD
+
     <div className="min-vh-100 bg-light">
       {/* Navigation */}
       <nav className="navbar navbar-expand-lg navbar-dark bg-primary">
@@ -301,10 +280,10 @@
           <i className="material-icons me-2">info</i>
           <strong>🏭 Agregar Planta:</strong> Formulario para crear una nueva planta en el sistema.
         </div>
-=======
-    <div className="min-h-screen bg-gray-50">
-      <Navbar role={mockUser.role} />
->>>>>>> ad915125
+
+        {/*<div className="min-h-screen bg-gray-50">
+      <Navbar role={mockUser.role} />*/}
+
 
         {/* Header */}
         <div className="row mb-4">
@@ -481,7 +460,7 @@
             </div>
           </div>
         </form>
-<<<<<<< HEAD
+
 
         {/* Debug Info */}
         <div className="row mt-4">
@@ -526,8 +505,7 @@
             </div>
           </div>
         </div>
-=======
->>>>>>> ad915125
+
       </div>
     </div>
   )
